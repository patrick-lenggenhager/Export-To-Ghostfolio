--- conflicted
+++ resolved
@@ -1,18 +1,11 @@
 {
   "name": "export-to-ghostfolio",
   "version": "1.0.0",
-<<<<<<< HEAD
-  "description": "Convert Trading 212 export to Ghostfolio import",
+  "description": "Convert multiple broker exports to Ghostfolio import",
   "scripts": {
     "start": "ts-node ./src/index.ts",
-    "watch": "ts-node ./src/watcher.ts"
-=======
-  "description": "Convert multiple broker exports to Ghostfolio import",
-  "main": "index.js",
-  "scripts": {
-    "start": "nodemon",
+    "watch": "ts-node ./src/watcher.ts",
     "test": "jest --coverage"
->>>>>>> 36a115c1
   },
   "author": "Dick Wolff",
   "repository": {
@@ -22,12 +15,8 @@
   "devDependencies": {
     "@types/jest": "^29.5.11",
     "@types/node": "^20.10.4",
-<<<<<<< HEAD
-=======
     "jest": "^29.7.0",
-    "nodemon": "^3.0.2",
     "ts-jest": "^29.1.1",
->>>>>>> 36a115c1
     "ts-node": "^10.9.1",
     "typescript": "^5.3.3"
   },
