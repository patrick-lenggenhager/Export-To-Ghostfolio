{
  "name": "export-to-ghostfolio",
  "version": "1.0.0",
  "description": "Convert multiple broker exports to Ghostfolio import",
  "scripts": {
    "start": "ts-node ./src/manual.ts",
    "watch": "ts-node ./src/watcher.ts",
    "test": "jest --coverage"
  },
  "author": "Dick Wolff",
  "repository": {
    "url": "https://github.com/dickwolff/Trading-212-to-Ghostfolio"
  },
  "license": "Apache-2.0",
  "devDependencies": {
<<<<<<< HEAD
    "@types/cacache": "^17.0.2",
=======
    "@types/jest": "^29.5.11",
>>>>>>> 0919f8dd
    "@types/node": "^20.10.4",
    "jest": "^29.7.0",
    "ts-jest": "^29.1.1",
    "ts-node": "^10.9.1",
    "typescript": "^5.3.3"
  },
  "dependencies": {
    "@types/cli-progress": "^3.11.5",
<<<<<<< HEAD
    "cacache": "^18.0.2",
=======
    "chokidar": "^3.5.3",
>>>>>>> 0919f8dd
    "cli-progress": "^3.12.0",
    "closest-match": "^1.3.3",
    "csv-parse": "^5.5.2",
    "dayjs": "^1.11.10",
    "dotenv": "^16.3.1",
    "yahoo-finance2": "^2.9.0"
  }
}<|MERGE_RESOLUTION|>--- conflicted
+++ resolved
@@ -13,11 +13,8 @@
   },
   "license": "Apache-2.0",
   "devDependencies": {
-<<<<<<< HEAD
     "@types/cacache": "^17.0.2",
-=======
     "@types/jest": "^29.5.11",
->>>>>>> 0919f8dd
     "@types/node": "^20.10.4",
     "jest": "^29.7.0",
     "ts-jest": "^29.1.1",
@@ -26,11 +23,8 @@
   },
   "dependencies": {
     "@types/cli-progress": "^3.11.5",
-<<<<<<< HEAD
     "cacache": "^18.0.2",
-=======
     "chokidar": "^3.5.3",
->>>>>>> 0919f8dd
     "cli-progress": "^3.12.0",
     "closest-match": "^1.3.3",
     "csv-parse": "^5.5.2",
