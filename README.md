# Export to Ghostfolio

[![BuyMeACoffee](https://img.shields.io/badge/Buy%20Me%20a%20Coffee-ffdd00?style=for-the-badge&logo=buy-me-a-coffee&logoColor=black)](https://www.buymeacoffee.com/dickw0lff) &nbsp;
[![Bitcoin](https://img.shields.io/badge/Bitcoin-000?style=for-the-badge&logo=bitcoin&logoColor=white)](bc1qsfkpeq8k3zav9g5w7s57gz2l84ju50uu8xqngreuxqas5tz2jrrsndgyth) &nbsp;
[![Github-sponsors](https://img.shields.io/badge/sponsor-30363D?style=for-the-badge&logo=GitHub-Sponsors&logoColor=#EA4AAA)](https://github.com/sponsors/dickwolff) 

This tool allows you to convert a multiple transaction exports (CSV) to an import file that can be read by [Ghostfolio](https://github.com/ghostfolio/ghostfolio/). Currently there is support for:

- [Trading 212](https://trading212.com)
- [DEGIRO](https://degiro.com)
- [Finpension](https://finpension.ch)
- [Swissquote](https://en.swissquote.com/)
- [Schwab]()

Is your broker not in the list? Feel free to create an [issue](https://github.com/dickwolff/Export-To-Ghostfolio/issues/new) or, even better, build it yourself and create a [pull request](https://github.com/dickwolff/Export-To-Ghostfolio/compare)!

## System requirements

The tool requires you to install the latest LTS version of Node, which you can download [here](https://nodejs.org/en/download/). The tool can run on any OS on which you can install Node.

## How to use

### Download transaction export

#### Trading 212

Login to your Trading 212 account and create an export file (via History > Download icon). Choose the period from which you wish to export your history and click download.

#### DEGIRO

Login to your DEGIRO account and create an export file (via Inbox > Account Overview, see image below). Choose the period from which you wish to export your history and click download.

![Export instructions for DEGIRO](./assets/export-degiro.jpg)

#### Finpension

Login to your Finpension account. Select your portfolio from the landing page. Then to the right of the screen select “Transactions”, on the following page to the right notice “transaction report (CSV-file)” and click to email or click to download locally.

#### Swissquote

Login to your Swissquote account. From the bar menu click on “Transactions”. Select the desired time period as well as types and then select the “export CSV” button to the right.
<<<<<<< HEAD
=======

#### Schwab
Login to your Schwab account. Go to “Accounts” then “History”. Select the account you want to download details from. Select the “Date Range” and select “Export” (csv). Save the file.

![Export instructions for Schwab](./assets/export-schwab.jpg)
>>>>>>> 52a86641

### Use the tool

Next, clone the repo to your local machine and open with your editor of choice (e.g. Visual Studio Code).

Run `npm install` to install all required packages.

The repository contains a sample `.env` file. Rename this from `.env.sample`.

- Put your export file path in the `INPUT_FILE` variable. This has to be relative to the root of the project.
- Put the Ghostfolio account name where you want your transactions to end up at in `GHOSTFOLIO_ACCOUNT_ID` 
  - This can be retrieved by going to Accounts > select your account and copying the ID from the URL 
  
    ![image](https://user-images.githubusercontent.com/5620002/203353840-f5db7323-fb2f-4f4f-befc-e4e340466a74.png)
- Optionally you can enable debug logging by setting the `DEBUG_LOGGING` variable to `TRUE`.

You can now run `npm run start [exporttype]`. See the table with run commands below. The tool will open your export and will convert this. It retrieves the symbols that are supported with YAHOO Finance (e.g. for European stocks like `ASML`, it will retrieve `ASML.AS` by the corresponding ISIN). 

| Exporter    | Run command                         |
| ----------- | ----------------------------------- |
| Trading 212 | `run start trading212` (or `t212`)  |
| DEGIRO      | `run start degiro`                  |
| Finpension  | `run start finpension` (or `fp`)    |
| Swissquote  | `run start swissquote` (or `sq`)    |
| Schwab      | `run start schwab`                  |
  
The export file can now be imported in Ghostfolio by going to Portfolio > Activities and pressing the 3 dots at the top right of the table. Since Ghostfolio 1.221.0, you can now preview the import and validate the data has been converted correctly. When it is to your satisfaction, press import to add the activities to your portfolio.

<<<<<<< HEAD
The tool uses `cacache` to store data retrieved from Yahoo Finance on your disk. The data is stored in `tmp/e2g-cache`. If you feel you need to invalidate your cache, feel free to remove the folder and the tool will recreate the cache when it runs the next time.

![image](https://user-images.githubusercontent.com/5620002/203356387-1f42ca31-7cff-44a5-8f6c-84045cf7101e.png)

-------

## Potential future development

The list below contains some plans of how this project could be improved. Options are to be validated on their feasibility.

- [x] More robust header checking
- [ ] More user friendly import (not via command line)
- [ ] Connect directly to Trading 212 API (removing the manual export step)
- [ ] Import directly into Ghostfolio via the API (removing the manual import step)
=======
![image](https://user-images.githubusercontent.com/5620002/203356387-1f42ca31-7cff-44a5-8f6c-84045cf7101e.png)
>>>>>>> 52a86641
<|MERGE_RESOLUTION|>--- conflicted
+++ resolved
@@ -39,14 +39,11 @@
 #### Swissquote
 
 Login to your Swissquote account. From the bar menu click on “Transactions”. Select the desired time period as well as types and then select the “export CSV” button to the right.
-<<<<<<< HEAD
-=======
 
 #### Schwab
 Login to your Schwab account. Go to “Accounts” then “History”. Select the account you want to download details from. Select the “Date Range” and select “Export” (csv). Save the file.
 
 ![Export instructions for Schwab](./assets/export-schwab.jpg)
->>>>>>> 52a86641
 
 ### Use the tool
 
@@ -75,21 +72,6 @@
   
 The export file can now be imported in Ghostfolio by going to Portfolio > Activities and pressing the 3 dots at the top right of the table. Since Ghostfolio 1.221.0, you can now preview the import and validate the data has been converted correctly. When it is to your satisfaction, press import to add the activities to your portfolio.
 
-<<<<<<< HEAD
 The tool uses `cacache` to store data retrieved from Yahoo Finance on your disk. The data is stored in `tmp/e2g-cache`. If you feel you need to invalidate your cache, feel free to remove the folder and the tool will recreate the cache when it runs the next time.
 
-![image](https://user-images.githubusercontent.com/5620002/203356387-1f42ca31-7cff-44a5-8f6c-84045cf7101e.png)
-
--------
-
-## Potential future development
-
-The list below contains some plans of how this project could be improved. Options are to be validated on their feasibility.
-
-- [x] More robust header checking
-- [ ] More user friendly import (not via command line)
-- [ ] Connect directly to Trading 212 API (removing the manual export step)
-- [ ] Import directly into Ghostfolio via the API (removing the manual import step)
-=======
-![image](https://user-images.githubusercontent.com/5620002/203356387-1f42ca31-7cff-44a5-8f6c-84045cf7101e.png)
->>>>>>> 52a86641
+![image](https://user-images.githubusercontent.com/5620002/203356387-1f42ca31-7cff-44a5-8f6c-84045cf7101e.png)