--- conflicted
+++ resolved
@@ -122,12 +122,8 @@
                         record.assetCurrency,
                         this.progress);
                 }
-<<<<<<< HEAD
-                catch (err) {
-=======
                 catch (err) {                    
                     this.logQueryError(record.isin || record.assetName, idx + 2);        
->>>>>>> fab7b1c9
                     throw err;
                 }
 
