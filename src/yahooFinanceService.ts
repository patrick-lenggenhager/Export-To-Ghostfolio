--- conflicted
+++ resolved
@@ -153,11 +153,7 @@
 
             // Check wether the quote has a symbol. If not, just skip it..
             if (!quote.symbol) {
-<<<<<<< HEAD
-                this.logDebug(`getSymbolsByQuery(): Quote has no symbol at Yahoo Finance: ${query}. Skipping..`, progress, true);
-=======
                 this.logDebug(`getSymbolsByQuery(): Quote '${query}' has no symbol at Yahoo Finance ${quote.symbol}. Skipping..`, progress, true);
->>>>>>> 0e99c7d7
                 continue;
             }
 
