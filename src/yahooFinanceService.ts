import * as cacache from "cacache";
import yahooFinance from 'yahoo-finance2';
import { YahooFinanceRecord } from './models/yahooFinanceRecord';

const cachePath = "tmp/e2g-cache";

export class YahooFinanceService {

    // Local cache of earlier retrieved symbols.
    private isinSymbolCache: Map<string, string> = new Map<string, string>();
    private symbolCache: Map<string, YahooFinanceRecord> = new Map<string, YahooFinanceRecord>();

    private preferedExchangePostfix: string = null;

    constructor() {

        // Override logging, not interested in yahooFinance2 debug logging..
        yahooFinance.setGlobalConfig({
            logger: {
                info: (...args: any[]) => this.sink(),
                warn: (...args: any[]) => this.sink(),
                error: (...args: any[]) => this.sink(),
                debug: (...args: any[]) => this.sink(),
            },
            queue: {
                timeout: 60000
            }
        });

        // Retrieve prefered exchange postfix if set in .env
        this.preferedExchangePostfix = process.env.DEGIRO_PREFERED_EXCHANGE_POSTFIX;

        // Preload the cache from disk.
        this.preloadCache().then(() => console.log("\n[i] Restored symbols from cache.."))
    }

    /**
     * Get a security.
     * 
     * @param isin The isin of the security
     * @param symbol The symbol of the security
     * @param progress The progress bar instance, for logging (optional)
     * @returns The security that is retrieved from cache or Yahoo Finance.
     */
    public async getSecurity(isin?, symbol?, name?, expectedCurrency?, progress?): Promise<YahooFinanceRecord> {

        // When isin was given, check wether there is a symbol conversion cached. Then change map. 
        if (isin && this.isinSymbolCache.has(isin)) {
            symbol = this.isinSymbolCache[isin];
        }
<<<<<<< HEAD

=======
        
>>>>>>> 52a86641
        // Second, check if the requested security is known by symbol (if given).
        if (symbol) {

            const symbolMatch = this.symbolCache.has(symbol);

            // If a match was found, return the security.
            if (symbolMatch) {
                this.logDebug(`Retrieved symbol ${symbol} from cache!`, progress);
                return symbolMatch[1];
            }
        }

        // The security is not known. Try to find is.

        // First try by ISIN.    
        let symbols = await this.getSymbolsByQuery(isin, progress);
        this.logDebug(`getSecurity(): Found ${symbols.length} match${symbols.length === 1 ? "" : "es"} by ISIN ${isin}`, progress);

        // First try by ISIN.
        // If no ISIN was given as a parameter, just skip this part.
        if (isin) {
            symbols = await this.getSymbolsByQuery(isin, progress);
            this.logDebug(`getSecurity(): Found ${symbols.length} matches by ISIN ${isin}`, progress);

            // If no result found by ISIN, try by symbol.
            if (symbols.length == 0 && symbol) {
                this.logDebug(`getSecurity(): Not a single symbol found for ISIN ${isin}, trying by symbol ${symbol}`, progress);
                symbols = await this.getSymbolsByQuery(symbol, progress);
            }
        } else {

            // If no ISIN was given, try by symbol directly.
            symbols = await this.getSymbolsByQuery(symbol, progress);
            this.logDebug(`getSecurity(): Found ${symbols.length} matches by symbol ${symbol}`, progress);
        }

        // Find a symbol that has the same currency.
        let symbolMatch = this.findSymbolMatch(symbols, expectedCurrency);

        // If no match found and no symbol given, take the symbol from the first ISIN match.
        // Split on '.', so BNS.TO becomes BNS (for more matches).
        if (!symbol && symbols.length > 0) {
            symbol = symbols[0].symbol.split(".")[0];
        }

        // If no currency match has been found, try to query Yahoo Finance by symbol exclusively and search again.
        if (!symbolMatch && symbol) {
            this.logDebug(`getSecurity(): No initial match found, trying by symbol ${symbol}`, progress);
            const queryBySymbol = await this.getSymbolsByQuery(symbol, progress);
            symbolMatch = this.findSymbolMatch(queryBySymbol, expectedCurrency);
        }

        // If no name was given, take name from the first ISIN match.
        if (!name && symbols.length > 0) {
            name = symbols[0].name;
        }

        // If still no currency match has been found, try to query Yahoo Finance by name exclusively and search again.
        if (!symbolMatch && name) {
            this.logDebug(`getSecurity(): No match found for symbol ${symbol || "not provided"}, trying by name ${name}`, progress);
            const queryByName = await this.getSymbolsByQuery(name, progress);
            symbolMatch = this.findSymbolMatch(queryByName, expectedCurrency);
        }

        // If a match was found, store it in cache..
        if (symbolMatch) {

            this.logDebug(`getSecurity(): Match found for ${isin ?? symbol ?? name}`, progress);

            // If there was an isin given, place it in the isin-symbol mapping cache (if it wasn't there before).
            if (isin && !this.isinSymbolCache.has(isin)) {
                await this.saveInCache(isin, null, symbolMatch.symbol);                  
            }

            // Store the record in cache by symbol (if it wasn't there before).
            if (!this.symbolCache.has(symbolMatch.symbol)) {
                await this.saveInCache(null, symbolMatch.symbol, symbolMatch);
            }

            return symbolMatch;
        }

        return null;
    }

    /**
     * Get symbols for a security by a given key.
     * 
     * @param query The security identification to query by.
     * @returns The symbols that are retrieved from Yahoo Finance, if any.
     */
    private async getSymbolsByQuery(query: string, progress?: any): Promise<YahooFinanceRecord[]> {
    
        // First get quotes for the query.
        let queryResult = await yahooFinance.search(query,
            {
                newsCount: 0,
                quotesCount: 10
            },
            {
                validateResult: false
            });

        // Check if no match was found and a name was given (length > 10 so no ISIN).
        // In that case, try and find a partial match by removing a part of the name.
        if (queryResult.quotes.length === 0 && query.length > 10) {
            this.logDebug(`getSymbolsByQuery(): No match found when searching by name for ${query}. Trying a partial name match with first 20 characters..`, progress, true);
            queryResult = await yahooFinance.search(query.substring(0, 20),
                {
                    newsCount: 0,
                    quotesCount: 10
                },
                {
                    validateResult: false
                });
        }

        const result: YahooFinanceRecord[] = [];
        
        // Loop through the resulted quotes and retrieve summary data.
        for (let idx = 0; idx < queryResult.quotes.length; idx++) {
            const quote = queryResult.quotes[idx];

            // Check wether the quote has a symbol. If not, just skip it..
            if (!quote.symbol) {
                this.logDebug(`getSymbolsByQuery(): Quote '${query}' has no symbol at Yahoo Finance ${quote.symbol}. Skipping..`, progress, true);
                continue;
            }

            // Get quote summary details (containing currency, price, etc).
            // Put in try-catch, since Yahoo Finance can return faulty data and crash..
            let quoteSummaryResult;
            try {
                quoteSummaryResult = await yahooFinance.quoteSummary(quote.symbol, {}, { validateResult: false });
            }
            catch (err) {
                this.logDebug(`getSymbolsByQuery(): An error ocurred while retrieving summary for ${quote.symbol}. Skipping..`, progress, true);
                continue;
            }

            // Check if a result was returned that has the required fields.
            if (!quoteSummaryResult.price) {
                this.logDebug(`getSymbolsByQuery(): Got no useful result from Yahoo Finance for symbol ${quote.symbol}. Skipping..`, progress, true);
                continue;
            }

            let currency, exchange, price, symbol;
            currency = quoteSummaryResult.price.currency;
            exchange = quoteSummaryResult.price.exchange;
            symbol = quoteSummaryResult.price.symbol;
            price = quoteSummaryResult.price.regularMarketPrice;

            result.push({
                currency: currency,
                exchange: exchange,
                price: price,
                symbol: symbol,
                name: quote.longname
            });
        }

        return result;
    }

    /**
     * Find a match by either currency and/or prefered exchange in a list of given symbols.
     * 
     * @param symbols The list of symbols to query
     * @param expectedCurrency The expected currency for the symbol
     * @returns A symbol matched by either currency and/or prefered exchange, if any found..
     */
    private findSymbolMatch(symbols: YahooFinanceRecord[], expectedCurrency: any) {

        let symbolMatch: YahooFinanceRecord;

        // If a prefered exchange was given, try find a match by both currency and prefered exchange.
        if (this.preferedExchangePostfix != '') {
            symbolMatch = symbols.find(i => i.currency === expectedCurrency && i.symbol.indexOf(this.preferedExchangePostfix) > -1);
        }

        // If no match by prefered exchange found, then try by currency only.
        if (!symbolMatch) {
            symbolMatch = symbols.find(i => i.currency === expectedCurrency);
        }

        return symbolMatch;
    }

    private async preloadCache() {

        // Verify if there is data in the ISIN-Symbol cache. If so, restore to the local variable.
        const isinSymbolCacheExist = await cacache.get.info(cachePath, "isinSymbolCache");        
        if (isinSymbolCacheExist) {
            const cache = await cacache.get(cachePath, "isinSymbolCache");                        
            const cacheAsJson = JSON.parse(cache.data.toString(), this.mapReviver);    
            this.isinSymbolCache = cacheAsJson;                     
        }        

        // Verify if there is data in the Symbol cache. If so, restore to the local variable.
        const symbolCacheExists = await cacache.get.info(cachePath, "symbolCache");        
        if (symbolCacheExists) {
            const cache = await cacache.get(cachePath, "symbolCache");
            const cacheAsJson = JSON.parse(cache.data.toString(), this.mapReviver);            
            this.symbolCache = cacheAsJson;
        }        
    }

    private async saveInCache(isin?: string, symbol?: string, value?: any) {

        // Save ISIN-value combination to cache if given.
        if (isin && value) {
            this.isinSymbolCache.set(isin, value);                                    
            await cacache.put(cachePath, "isinSymbolCache", JSON.stringify(this.isinSymbolCache, this.mapReplacer));            
        }
        
        // Save symbol-value combination to cache if given.
        if (symbol && value) {
            this.symbolCache.set(symbol, value);
            await cacache.put(cachePath, "symbolCache", JSON.stringify(this.symbolCache, this.mapReplacer));
        }
    }

    private logDebug(message, progress?, additionalTabs?: boolean) {

        const messageToLog = (additionalTabs ? '\t' : '') + `\t${message}`

        if (process.env.DEBUG_LOGGING == "true") {
            if (!progress) {
                console.log(`[i] ${messageToLog}`);
            }
            else {
                progress.log(`[d] ${messageToLog}\n`);
            }
        }
    }

    private sink() { }

    private mapReplacer(_, value) {
        if (value instanceof Map) {
            return {
                dataType: 'Map',
                value: Array.from(value.entries()), // or with spread: value: [...value]
            };
        } else {
            return value;
        }
    }
      
    private mapReviver(_, value) {
        if (typeof value === 'object' && value !== null) {
          if (value.dataType === 'Map') {
            return new Map(value.value);
          }
        }

        return value;
    }
}<|MERGE_RESOLUTION|>--- conflicted
+++ resolved
@@ -48,11 +48,7 @@
         if (isin && this.isinSymbolCache.has(isin)) {
             symbol = this.isinSymbolCache[isin];
         }
-<<<<<<< HEAD
-
-=======
-        
->>>>>>> 52a86641
+
         // Second, check if the requested security is known by symbol (if given).
         if (symbol) {
 
