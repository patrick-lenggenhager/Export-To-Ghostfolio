import path from "path";
import * as fs from "fs";
<<<<<<< HEAD
=======
import dayjs from "dayjs";
import { XtbConverter } from "./converters/xtbConverter";
import { IbkrConverter } from "./converters/ibkrConverter";
import { YahooFinanceService } from "./yahooFinanceService";
import { GhostfolioExport } from "./models/ghostfolioExport";
import { EtoroConverter } from "./converters/etoroConverter";
import { DeGiroConverter } from "./converters/degiroConverter";
import { SchwabConverter } from "./converters/schwabConverter";
>>>>>>> 5532cb61
import { AbstractConverter } from "./converters/abstractconverter";
import { DeGiroConverter } from "./converters/degiroConverter";
import { DeGiroConverterV2 } from "./converters/degiroConverterV2";
import { EtoroConverter } from "./converters/etoroConverter";
import { FinpensionConverter } from "./converters/finpensionConverter";
import { FreetradeConverter } from "./converters/freetradeConverter";
import { GhostfolioExport } from "./models/ghostfolioExport";
import { IbkrConverter } from "./converters/ibkrConverter";
import { RabobankConverter } from "./converters/rabobankConverter";
import { SchwabConverter } from "./converters/schwabConverter";
import { SwissquoteConverter } from "./converters/swissquoteConverter";
import { Trading212Converter } from "./converters/trading212Converter";
import { XtbConverter } from "./converters/xtbConverter";
import { YahooFinanceService } from "./yahooFinanceService";

export async function createAndRunConverter(converterType: string, inputFilePath: string, outputFilePath: string, completionCallback: CallableFunction, errorCallback: CallableFunction) {

    // Verify if Ghostolio account ID is set (because without it there can be no valid output).
    if (!process.env.GHOSTFOLIO_ACCOUNT_ID) {
        return errorCallback(new Error("Environment variable GHOSTFOLIO_ACCOUNT_ID not set!"));
    }

    // If DEBUG_LOGGING is enabled, set spaces to 2 else null for easier to read JSON output.
    const spaces = (Boolean(process.env.DEBUG_LOGGING) == true) ? 2 : null;

    const converterTypeLc = converterType.toLocaleLowerCase();

    // Determine convertor type.
    const converter = await createConverter(converterTypeLc);

    // Map the file to a Ghostfolio import.
    converter.readAndProcessFile(inputFilePath, (result: GhostfolioExport) => {

        console.log("[i] Processing complete, writing to file..")

        // Write result to file.
<<<<<<< HEAD
        const outputFileName = path.join(outputFilePath, `ghostfolio-${converterTypeLc}.json`);
        const fileContents = JSON.stringify(result, null, spaces);
=======
        const outputFileName = path.join(outputFilePath, `ghostfolio-${converterTypeLc}-${dayjs().format("YYYYMMDDHHmmss")}.json`);
        const fileContents = JSON.stringify(result);
>>>>>>> 5532cb61
        fs.writeFileSync(outputFileName, fileContents, { encoding: "utf-8" });

        console.log(`[i] Wrote data to '${outputFileName}'!`);

        completionCallback();

    }, (error) => errorCallback(error));
}

async function createConverter(converterType: string): Promise<AbstractConverter> {

    const yahooFinanceService = new YahooFinanceService();

    const cacheSize = await yahooFinanceService.loadCache();
    console.log(`[i] Restored ${cacheSize[0]} ISIN-symbol pairs and ${cacheSize[1]} symbols from cache..`);

    let converter: AbstractConverter;

    switch (converterType) {

        case "degiro":
            console.log("[i] Processing file using DeGiro converter");
            console.log("[i] NOTE: There is a new version available of the DeGiro converter");
            console.log("[i] The new converter has multiple record parsing improvements and also supports platform fees.");
            console.log("[i] The new converter is currently in beta and we're looking for your feedback!");
            console.log("[i] You can run the beta converter with the command 'npm run start degiro-v2'.");
            converter = new DeGiroConverter(yahooFinanceService);
            break;
        case "degiro-v2":
            console.log("[i] Processing file using DeGiro converter (V2 Beta)");
            console.log("[i] NOTE: You are running a converter that is currently in beta.");
            console.log("[i] If you have any issues, please report them on GitHub. Many thanks!");
            converter = new DeGiroConverterV2(yahooFinanceService);
            break;
        case "etoro":
            console.log("[i] Processing file using Etoro converter");
            converter = new EtoroConverter(yahooFinanceService);
            break;
        case "fp":
        case "finpension":
            console.log("[i] Processing file using Finpension converter");
            converter = new FinpensionConverter(yahooFinanceService);
            break;
        case "ft":
        case "freetrade":
            console.log("[i] Processing file using Freetrade converter");
            converter = new FreetradeConverter(yahooFinanceService);
            break;
        case "ibkr":
            console.log("[i] Processing file using IBKR converter");
            converter = new IbkrConverter(yahooFinanceService);
            break;
        case "rabobank":
            console.log("[i] Processing file using Rabobank converter");
            converter = new RabobankConverter(yahooFinanceService);
            break;
        case "schwab":
            console.log("[i] Processing file using Schwab converter");
            converter = new SchwabConverter(yahooFinanceService);
            break;
        case "sq":
        case "swissquote":
            console.log("[i] Processing file using Swissquote converter");
            converter = new SwissquoteConverter(yahooFinanceService);
            break;
        case "t212":
        case "trading212":
            console.log("[i] Processing file using Trading212 converter");
            converter = new Trading212Converter(yahooFinanceService);
            break;
        case "xtb":
            console.log("[i] Processing file using XTB converter");
            converter = new XtbConverter(yahooFinanceService);
            break;
        default:
            throw new Error(`Unknown converter '${converterType}' provided`);
    }

    return converter;
}<|MERGE_RESOLUTION|>--- conflicted
+++ resolved
@@ -1,16 +1,6 @@
 import path from "path";
 import * as fs from "fs";
-<<<<<<< HEAD
-=======
 import dayjs from "dayjs";
-import { XtbConverter } from "./converters/xtbConverter";
-import { IbkrConverter } from "./converters/ibkrConverter";
-import { YahooFinanceService } from "./yahooFinanceService";
-import { GhostfolioExport } from "./models/ghostfolioExport";
-import { EtoroConverter } from "./converters/etoroConverter";
-import { DeGiroConverter } from "./converters/degiroConverter";
-import { SchwabConverter } from "./converters/schwabConverter";
->>>>>>> 5532cb61
 import { AbstractConverter } from "./converters/abstractconverter";
 import { DeGiroConverter } from "./converters/degiroConverter";
 import { DeGiroConverterV2 } from "./converters/degiroConverterV2";
@@ -47,13 +37,8 @@
         console.log("[i] Processing complete, writing to file..")
 
         // Write result to file.
-<<<<<<< HEAD
-        const outputFileName = path.join(outputFilePath, `ghostfolio-${converterTypeLc}.json`);
-        const fileContents = JSON.stringify(result, null, spaces);
-=======
         const outputFileName = path.join(outputFilePath, `ghostfolio-${converterTypeLc}-${dayjs().format("YYYYMMDDHHmmss")}.json`);
         const fileContents = JSON.stringify(result);
->>>>>>> 5532cb61
         fs.writeFileSync(outputFileName, fileContents, { encoding: "utf-8" });
 
         console.log(`[i] Wrote data to '${outputFileName}'!`);
