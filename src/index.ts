import * as fs from "fs";
import { GhostfolioExport } from "./models/ghostfolioExport";
import { DeGiroConverter } from "./converters/degiroConverter";
import { AbstractConverter } from "./converters/abstractconverter";
import { Trading212Converter } from "./converters/trading212Converter";
import { SwissquoteConverter } from "./converters/swissquoteConverter";
import { FinpensionConverter } from "./converters/finpensionConverter";

require("dotenv").config();

// Define import file path.
const inputFile = process.env.INPUT_FILE;

let converter: AbstractConverter;

// Determine convertor type.
switch (process.argv[2].toLocaleLowerCase()) {
    case "t212":
    case "trading212":
        console.log("[i] Processing file using Trading212 converter");
        converter = new Trading212Converter();
        break;
    case "degiro":
        console.log("[i] Processing file using DeGiro converter");
        converter = new DeGiroConverter();
        break;
    case "fp":
    case "finpension":
        console.log("Processing file using Finpension converter");
        converter = new FinpensionConverter();
        break;
    case "sq":
    case "swissquote":
        console.log("Processing file using Swissquote converter");
        converter = new SwissquoteConverter();
        break;
    default:
        throw new Error("No converter provided (i.e. trading212, degiro)");
}

// Map the file to a Ghostfolio import.
converter.processFile(inputFile, (result: GhostfolioExport) => {

    console.log("[i] Processing complete, writing to file..")

    // Write result to file.
    const fileContents = JSON.stringify(result);
    fs.writeFileSync(`ghostfolio-${process.argv[2].toLocaleLowerCase()}.json`, fileContents, { encoding: "utf-8" });
<<<<<<< HEAD

    console.log(`Wrote data to 'ghostfolio-${process.argv[2].toLocaleLowerCase()}.json'!`);
=======
    
    console.log(`[i] Wrote data to 'ghostfolio-${process.argv[2].toLocaleLowerCase()}.json'!`);
>>>>>>> 0e99c7d7
});<|MERGE_RESOLUTION|>--- conflicted
+++ resolved
@@ -46,11 +46,6 @@
     // Write result to file.
     const fileContents = JSON.stringify(result);
     fs.writeFileSync(`ghostfolio-${process.argv[2].toLocaleLowerCase()}.json`, fileContents, { encoding: "utf-8" });
-<<<<<<< HEAD
-
-    console.log(`Wrote data to 'ghostfolio-${process.argv[2].toLocaleLowerCase()}.json'!`);
-=======
     
     console.log(`[i] Wrote data to 'ghostfolio-${process.argv[2].toLocaleLowerCase()}.json'!`);
->>>>>>> 0e99c7d7
 });